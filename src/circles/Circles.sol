// SPDX-License-Identifier: AGPL-3.0-only
pragma solidity >=0.8.13;

import "openzeppelin-contracts/contracts/token/ERC1155/ERC1155.sol";
import "openzeppelin-contracts/contracts/token/ERC1155/utils/ERC1155Holder.sol";
import "../lib/Math64x64.sol";

contract Circles is ERC1155 {
    // Type declarations

    /**
     * @notice MintTime struct stores the last mint time,
     * and the status of a connected v1 Circles contract.
     * @dev This is used to store the last mint time for each avatar,
     * and the address is used as a status for the connected v1 Circles contract.
     * The address is kept at zero address if the avatar is not registered in Hub v1.
     * If the avatar is registered in Hub v1, but the associated Circles ERC20 contract
     * has not been stopped, then the address is set to that v1 Circles contract address.
     * Once the Circles v1 contract has been stopped, the address is set to 0x01.
     * At every observed transition of the status of the v1 Circles contract,
     * the lastMintTime will be updated to the current timestamp to avoid possible
     * overlap of the mint between Hub v1 and Hub v2.
     */
    struct MintTime {
        address mintV1Status;
        uint96 lastMintTime;
    }

    // Constants

    /**
     * @notice Issue one Circle per hour for each human in demurraged units.
     * So per second issue 10**18 / 3600 = 277777777777778 attoCircles.
     */
    uint256 public constant ISSUANCE_PER_SECOND = uint256(277777777777778);

    /**
     * @notice Upon claiming, the maximum claim is upto two weeks
     * of history. Unclaimed older Circles are unclaimable.
     */
    uint256 public constant MAX_CLAIM_DURATION = 2 weeks;

    /**
     * @notice Demurrage window reduces the resolution for calculating
     * the demurrage of balances from once per second (block.timestamp)
     * to once per day.
     */
    uint256 public constant DEMURRAGE_WINDOW = 1 days;

    /**
     * @notice Reduction factor GAMMA for applying demurrage to balances
     *   demurrage_balance(d) = GAMMA^d * inflationary_balance
     * where 'd' is expressed in days (DEMURRAGE_WINDOW) since demurrage_day_zero,
     * and GAMMA < 1.
     * GAMMA_64x64 stores the numerator for the signed 128bit 64.64
     * fixed decimal point expression:
     *   GAMMA = GAMMA_64x64 / 2**64.
     * To obtain GAMMA for a daily accounting of 7% p.a. demurrage
     *   => GAMMA = (0.93)^(1/365.25)
     *            = 0.99980133200859895743...
     * and expressed in 64.64 fixed point representation:
     *   => GAMMA_64x64 = 18443079296116538654
     * For more details, see ./specifications/TCIP009-demurrage.md
     */
    int128 public constant GAMMA_64x64 = int128(18443079296116538654);

    /**
     * @notice For calculating the inflationary mint amount on day `d`
     * since demurrage_day_zero, a person can mint
     *   (1/GAMMA)^d CRC / hour
     * As GAMMA is a constant, to save gas costs store the inverse
     * as BETA = 1 / GAMMA.
     * BETA_64x64 is the 64.64 fixed point representation:
     *   BETA_64x64 = 2**64 / ((0.93)^(1/365.25))
     *              = 18450409579521241655
     * For more details, see ./specifications/TCIP009-demurrage.md
     */
    int128 public constant BETA_64x64 = int128(18450409579521241655);

    /**
     * @dev Address used to indicate that the associated v1 Circles contract has been stopped.
     */
    address public constant CIRCLES_STOPPED_V1 = address(0x1);

    /**
     * @notice Indefinite future, or approximated with uint96.max
     */
    uint96 public constant INDEFINITE_FUTURE = type(uint96).max;

    /**
     * @dev ERC1155 tokens MUST be 18 decimals.
     */
    uint8 public constant DECIMALS = uint8(18);

    /**
     * @dev EXA factor as 10^18
     */
    uint256 internal constant EXA = uint256(10 ** DECIMALS);

    /**
     * Store the signed 128-bit 64.64 representation of 1 as a constant
     */
    int128 internal constant ONE_64x64 = int128(2 ** 64);

    // State variables

    /**
     * @notice Demurrage day zero stores the start of the global demurrage curve
     * As Circles Hub v1 was deployed on Thursday 15th October 2020 at 6:25:30 pm UTC,
     * or 1602786330 unix time, in production this value MUST be set to 1602720000 unix time,
     * or midnight prior of the same day of deployment, marking the start of the first day
     * where there was no inflation on one CRC per hour.
     */
    uint256 public immutable demurrage_day_zero;

    /**
     * @notice The mapping of avatar addresses to the last mint time,
     * and the status of the v1 Circles minting.
     * @dev This is used to store the last mint time for each avatar.
     */
    mapping(address => MintTime) public mintTimes;

    // Events

    /**
     * @dev Emitted when Circles are transferred in addition to TransferSingle event,
     * to include the demurraged value of the Circles transferred.
     * @param operator Operator who called safeTransferFrom.
     * @param from Address from which the Circles have been transferred.
     * @param to Address to which the Circles have been transferred.
     * @param id Circles identifier for which the Circles have been transferred.
     * @param value Demurraged value of the Circles transferred.
     * @param inflationaryValue Inflationary amount of Circles transferred.
     */
    event DemurragedTransferSingle(
        address indexed operator,
        address indexed from,
        address indexed to,
        uint256 id,
        uint256 value,
        uint256 inflationaryValue
    );

    /**
     * @dev Emitted when Circles are transferred in addition to TransferBatch event,
     * to include the demurraged values of the Circles transferred.
     * @param operator Operator who called safeBatchTransferFrom.
     * @param from Address from which the Circles have been transferred.
     * @param to Address to which the Circles have been transferred.
     * @param ids Array of Circles identifiers for which the Circles have been transferred.
     * @param values Array of demurraged values of the Circles transferred.
     * @param inflationaryValues Array of inflationary amounts of Circles transferred.
     */
    event DemurragedTransferBatch(
        address indexed operator,
        address indexed from,
        address indexed to,
        uint256[] ids,
        uint256[] values,
        uint256[] inflationaryValues
    );

    // Constructor

    constructor(uint256 _demurrage_day_zero, string memory _uri) ERC1155(_uri) {
        demurrage_day_zero = _demurrage_day_zero;
    }

    // External functions

    // Public functions

    /**
     * @notice BalanceOf returns the demurraged balance for a requested Circles identifier.
     * @param _account Address of the account for which to view the demurraged balance.
     * @param _id Cirlces identifier for which to the check the balance.
     */
    function balanceOf(address _account, uint256 _id) public view override returns (uint256) {
        uint256 inflationaryBalance = super.balanceOf(_account, _id);
        // todo: similarly, cache this daily factor upon transfer (keep balanceOf a view function)
        int128 demurrageFactor = Math64x64.pow(GAMMA_64x64, _day(block.timestamp));
        uint256 demurrageBalance = Math64x64.mulu(demurrageFactor, inflationaryBalance);
        return demurrageBalance;
    }

    /**
     * @notice BalanceOfBatch returns the balances of a batch request for given accounts and Circles identifiers.
     * @param _accounts Batch of addreses of the accounts for which to view the demurraged balances.
     * @param _ids Batch of Circles identifiers for which to check the balances.
     */
    function balanceOfBatch(address[] memory _accounts, uint256[] memory _ids)
        public
        view
        override
        returns (uint256[] memory)
    {
        // ERC1155.sol already checks for equal lenght of arrays
        // get the inflationary balances as a batch
        uint256[] memory batchBalances = super.balanceOfBatch(_accounts, _ids);
        int128 demurrageFactor = Math64x64.pow(GAMMA_64x64, _day(block.timestamp));
        for (uint256 i = 0; i < _accounts.length; i++) {
            // convert from inflationary balances to demurraged balances
            // mutate the balances in place to save memory
            batchBalances[i] = Math64x64.mulu(demurrageFactor, batchBalances[i]);
        }
        return batchBalances;
    }

    /**
     * @notice safeTransferFrom transfers Circles from one address to another in demurrage units.
     * @param _from Address from which the Circles are transferred.
     * @param _to Address to which the Circles are transferred.
     * @param _id Circles indentifier for which the Circles are transferred.
     * @param _value Demurraged value of the Circles transferred.
     * @param _data Data to pass to the receiver.
     */
    function safeTransferFrom(address _from, address _to, uint256 _id, uint256 _value, bytes memory _data)
        public
        override
    {
        // the `value` parameter is expressed in demurraged units,
        // so it needs to be converted to inflationary units first
        // todo: again, cache this daily factor upon transfer
        int128 inflationaryFactor = Math64x64.pow(BETA_64x64, _day(block.timestamp));
        uint256 inflationaryValue = Math64x64.mulu(inflationaryFactor, _value);
        super.safeTransferFrom(_from, _to, _id, inflationaryValue, _data);

        emit DemurragedTransferSingle(msg.sender, _from, _to, _id, _value, inflationaryValue);
    }

    function safeBatchTransferFrom(
        address _from,
        address _to,
        uint256[] memory _ids,
        uint256[] memory _values,
        bytes memory _data
    ) public override {
        // the `_values` parameter is expressed in demurraged units,
        // so it needs to be converted to inflationary units first
        uint128 inflationaryFactor = Math64x64.pow(BETA_64x64, _day(block.timestamp));
        uint256[] memory inflationaryValues = new uint256[](_values.length);
        for (uint256 i = 0; i < _values.length; i++) {
            inflationaryValues[i] = Math64x64.mulu(inflationaryFactor, _values[i]);
        }
        super.safeBatchTransferFrom(_from, _to, _ids, inflationaryValues, _data);

        emit DemurragedTransferBatch(msg.sender, _from, _to, _ids, _values, inflationaryValues);
    }

    /**
     * @notice Calculate the issuance for a human's avatar.
     * @param _human Address of the human's avatar to calculate the issuance for.
     */
    function calculateIssuance(address _human) public view returns (uint256) {
        MintTime storage mintTime = mintTimes[_human];
        require(
            mintTime.mintV1Status == address(0) || mintTime.mintV1Status == CIRCLES_STOPPED_V1,
            "Circles v1 contract cannot be active."
        );

        if (uint256(mintTime.lastMintTime) + 1 hours >= block.timestamp) {
            // Mint time is set to indefinite future for stopped mints in v2
            // and wait at least one hour for a minimal mint issuance
            return 0;
        }

        // calculate the start of the claimable period
        uint256 startMint = _max(block.timestamp - MAX_CLAIM_DURATION, mintTime.lastMintTime);

        // day of start of mint, dA
        uint256 dA = _day(startMint);
        // day of end of mint (now), dB
        uint256 dB = _day(block.timestamp);

        // todo: later cache these computations, as they roll through a window of 15 days/values
        // because there is a max claimable window, and once filled, only once per day we need to calculate
        // a new value in the cache for all mints.

        // iA = Beta^dA
        int128 iA = Math64x64.pow(BETA_64x64, dA);
        // iB = Beta^dB
        int128 iB = 0;
        if (dA == dB) {
            // if the start and end day are the same, then the issuance factor is the same
            iB = iA;
        } else {
            iB = Math64x64.pow(BETA_64x64, dB);
        }
        uint256 fullIssuance = 0;
        {
            // for the geometric sum we need Beta^(dB + 1) = iB1
            int128 iB1 = Math64x64.mul(iB, BETA_64x64);

            // first calculate the full issuance over the complete days [dA, dB]
            // using the geometric sum:
            //   SUM_i=dA..dB (Beta^i) = (Beta^(dB + 1) - 1) / (Beta^dA - 1)
<<<<<<< HEAD
            int128 term1 = Math64x64.sub(iB1, ONE_64x64);
            int128 term2 = Math64x64.sub(iA, ONE_64x64);
=======
            int128 term1 = iB1.sub(ONE_64x64);
            int128 term2 = iA.sub(ONE_64x64);
>>>>>>> d1e9cd1f
            int128 geometricSum = Math64x64.div(term1, term2);
            // 24 hours * 1 CRC/hour * EXA * geometricSum
            fullIssuance = Math64x64.mulu(geometricSum, 24 * EXA);
        }

        // But now we overcounted, as we start day A at startMint
        // and end day B at block.timestamp, so we need to adjust
        uint256 overcountA = startMint - (dA * 1 days + demurrage_day_zero);
        uint256 overcountB = (dB + 1) * 1 days + demurrage_day_zero - block.timestamp;

        uint256 overIssuanceA = Math64x64.mulu(iA, overcountA * ISSUANCE_PER_SECOND);
        uint256 overIssuanceB = Math64x64.mulu(iB, overcountB * ISSUANCE_PER_SECOND);

        // subtract the overcounted issuance
        uint256 issuance = fullIssuance - overIssuanceA - overIssuanceB;

        return issuance;
    }

    // Internal functions

    /**
     * @notice Claim issuance for a human's avatar and update the last mint time.
     * @param _human Address of the human's avatar to claim the issuance for.
     */
    function _claimIssuance(address _human) internal {
        uint256 issuance = calculateIssuance(_human);
        require(issuance > 0, "No issuance to claim.");
        // mint personal Circles to the human
        _mint(_human, _toTokenId(_human), issuance, "");

        // update the last mint time
        mintTimes[_human].lastMintTime = uint96(block.timestamp);
    }

    /**
     * @dev Calculate the day since demurrage_day_zero for a given timestamp.
     * @param _timestamp Timestamp for which to calculate the day since
     * demurrage_day_zero.
     */
    function _day(uint256 _timestamp) internal view returns (uint256) {
        // calculate which day the timestamp is in, rounding down
        return (_timestamp - demurrage_day_zero) / DEMURRAGE_WINDOW;
    }

    /**
     * @dev Casts an avatar address to a tokenId uint256.
     * @param _avatar avatar address to convert to tokenId
     */
    function _toTokenId(address _avatar) internal pure returns (uint256) {
        return uint256(uint160(_avatar));
    }

    // Private functions

    /**
     * @dev Max function to compare two values.
     * @param a Value a
     * @param b Value b
     */
    function _max(uint256 a, uint256 b) private pure returns (uint256) {
        return a >= b ? a : b;
    }
}<|MERGE_RESOLUTION|>--- conflicted
+++ resolved
@@ -237,7 +237,7 @@
     ) public override {
         // the `_values` parameter is expressed in demurraged units,
         // so it needs to be converted to inflationary units first
-        uint128 inflationaryFactor = Math64x64.pow(BETA_64x64, _day(block.timestamp));
+        int128 inflationaryFactor = Math64x64.pow(BETA_64x64, _day(block.timestamp));
         uint256[] memory inflationaryValues = new uint256[](_values.length);
         for (uint256 i = 0; i < _values.length; i++) {
             inflationaryValues[i] = Math64x64.mulu(inflationaryFactor, _values[i]);
@@ -294,13 +294,8 @@
             // first calculate the full issuance over the complete days [dA, dB]
             // using the geometric sum:
             //   SUM_i=dA..dB (Beta^i) = (Beta^(dB + 1) - 1) / (Beta^dA - 1)
-<<<<<<< HEAD
             int128 term1 = Math64x64.sub(iB1, ONE_64x64);
             int128 term2 = Math64x64.sub(iA, ONE_64x64);
-=======
-            int128 term1 = iB1.sub(ONE_64x64);
-            int128 term2 = iA.sub(ONE_64x64);
->>>>>>> d1e9cd1f
             int128 geometricSum = Math64x64.div(term1, term2);
             // 24 hours * 1 CRC/hour * EXA * geometricSum
             fullIssuance = Math64x64.mulu(geometricSum, 24 * EXA);
